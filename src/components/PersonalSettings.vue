<template>
	<div id="openai_prefs" class="section">
		<h2>
			<OpenAiIcon class="icon" />
			{{ t('integration_openai', 'OpenAI and LocalAI integration') }}
		</h2>
		<div id="openai-content">
			<p v-if="state.isCustomService" class="settings-hint">
				<InformationOutlineIcon :size="20" class="icon" />
				{{ t('integration_openai', 'Your administrator defined a custom service address') }}
			</p>
			<p class="settings-hint">
				<InformationOutlineIcon :size="20" class="icon" />
				{{ t('integration_openai', 'Leave the API key empty to use the one defined by administrators') }}
			</p>
			<div class="line">
				<label for="openai-api-key">
					<KeyIcon :size="20" class="icon" />
					{{ t('integration_openai', 'API key') }}
				</label>
				<input id="openai-api-key"
					v-model="state.api_key"
					autocomplete="off"
					type="password"
					:readonly="readonly"
					:placeholder="t('integration_openai', 'your API key')"
					@input="onInput"
					@focus="readonly = false">
			</div>
<<<<<<< HEAD
			<p class="settings-hint">
				<InformationOutlineIcon :size="20" class="icon" />
				{{ t('integration_openai', 'You can create a free API key in your OpenAI account settings:') }}
				&nbsp;
				<a :href="apiKeyUrl" target="_blank" class="external">
					{{ apiKeyUrl }}
				</a>
			</p>
			<div class="line">
				<label for="basic-user">
					<KeyIcon :size="20" class="icon" />
					{{ t('integration_openai', 'User for basic authentication (optional, can only be used with LocalAI)') }}
				</label>
				<input id="openai-basic-user"
					v-model="state.basic_user"
					type="text"
					:readonly="readonly"
					:placeholder="t('integration_openai', 'your Basic Auth user')"
					@input="onInput"
					@focus="readonly = false">
			</div>
			<div class="line">
				<label for="basic-password">
					<KeyIcon :size="20" class="icon" />
					{{ t('integration_openai', 'Password for basic authentication (optional, can only be used with LocalAI)') }}
				</label>
				<input id="openai-basic-password"
					v-model="state.basic_password"
					type="password"
					:readonly="readonly"
					:placeholder="t('integration_openai', 'your Basic Auth password')"
					@input="onInput"
					@focus="readonly = false">
			</div>
			<p class="settings-hint">
				<InformationOutlineIcon :size="20" class="icon" />
				{{ t('integration_openai', 'Leave the basic auth settings empty to use the one defined by administrators') }}
			</p>
=======
			<div v-if="!state.isCustomService">
				<p class="settings-hint">
					<InformationOutlineIcon :size="20" class="icon" />
					{{ t('integration_openai', 'You can create a free API key in your OpenAI account settings:') }}
					&nbsp;
					<a :href="apiKeyUrl" target="_blank" class="external">
						{{ apiKeyUrl }}
					</a>
				</p>
			</div>
			<div class="line">
				<label for="clear-prompt-history">
					<DeleteIcon :size="20" class="icon" />
					{{ t('integration_openai', 'Clear prompt history') }}
				</label>
				<button id="clear-text-prompt-history"
					@click="clearPromptHistory(false,true)">
					{{ t('integration_openai', 'Clear text prompts') }}
				</button>
				<button id="clear-image-prompt-history"
					@click="clearPromptHistory(true,false)">
					{{ t('integration_openai', 'Clear image prompts') }}
				</button>
			</div>
			<div v-if="quotaInfo !== null" class="line">
				<!-- Show quota info -->
				<label>
					<InformationOutlineIcon :size="20" class="icon" />
					{{ t('integration_openai', 'Usage quota info') }}
				</label>
				<!-- Loop through all quota types-->
				<table class="quota-table">
					<thead>
						<tr>
							<th width="120px">
								{{ t('integration_openai', 'Quota type') }}
							</th>
							<th>{{ t('integration_openai', 'Usage') }}</th>
						</tr>
					</thead>
					<tbody>
						<tr v-for="quota in quotaInfo.quota_usage" :key="quota.type">
							<td>{{ t('integration_openai', capitalizedWord(quota.type)) }} </td>
							<td v-if="quota.limit > 0">
								{{ Math.round(quota.used / quota.limit * 100) + ' %' }}
							</td>
							<td v-else>
								{{ quota.used + ' ' + quota.unit }}
							</td>
						</tr>
					</tbody>
				</table>
			</div>
			<div v-if="!state.isCustomService">
				<p class="settings-hint">
					<InformationOutlineIcon :size="20" class="icon" />
					{{ t('integration_openai', 'Specifying your own API key will allow unlimited usage') }}
				</p>
			</div>
>>>>>>> 649c84f3
		</div>
	</div>
</template>

<script>
import InformationOutlineIcon from 'vue-material-design-icons/InformationOutline.vue'
import KeyIcon from 'vue-material-design-icons/Key.vue'
import DeleteIcon from 'vue-material-design-icons/Delete.vue'

import OpenAiIcon from './icons/OpenAiIcon.vue'

import { loadState } from '@nextcloud/initial-state'
import { generateUrl } from '@nextcloud/router'
import axios from '@nextcloud/axios'
import { delay } from '../utils.js'
import { showSuccess, showError } from '@nextcloud/dialogs'

export default {
	name: 'PersonalSettings',

	components: {
		OpenAiIcon,
		KeyIcon,
		InformationOutlineIcon,
		DeleteIcon,
	},

	props: [],

	data() {
		return {
			state: loadState('integration_openai', 'config'),
			// to prevent some browsers to fill fields with remembered passwords
			readonly: true,
			apiKeyUrl: 'https://platform.openai.com/account/api-keys',
			quotaInfo: null,
			showQuotaRemovalInfo: false,
		}
	},

	computed: {
	},

	watch: {
	},

	mounted() {
		this.loadQuotaInfo()
	},

	methods: {
		onInput() {
			delay(() => {
				this.saveOptions({
					api_key: this.state.api_key,
					basic_user: this.state.basic_user,
					basic_password: this.state.basic_password,
				})
			}, 2000)()
		},
		loadQuotaInfo() {
			const url = generateUrl('/apps/integration_openai/quota-info')
			axios.get(url)
				.then((response) => {
					this.quotaInfo = response.data
				})
				.catch((error) => {
					showError(
						t('integration_openai', 'Failed to load quota info')
						+ ': ' + error.response?.request?.responseText
					)
				})
			if (this.quotaInfo === null) {
				return
			}
			// Loop through all quota types and check if any are limited by admin
			// If so, show a hint that the user can provide their own api key to remove the limit
			for (const quota of this.quotaInfo) {
				if (quota.limit > 0) {
					this.showQuotaRemovalInfo = true
					break
				}
			}
		},
		capitalizedWord(word) {
			return word.charAt(0).toUpperCase() + word.slice(1)
		},
		saveOptions(values) {
			const req = {
				values,
			}
			const url = generateUrl('/apps/integration_openai/config')
			return axios.put(url, req)
				.then((response) => {
					showSuccess(t('integration_openai', 'OpenAI options saved'))
				})
				.catch((error) => {
					showError(
						t('integration_openai', 'Failed to save OpenAI options')
						+ ': ' + error.response?.request?.responseText
					)
				})
		},
		clearPromptHistory(clearImages, clearText) {
			const params = {
				clearTextPrompts: clearImages,
				clearImagePrompts: clearText,
			}
			const url = generateUrl('/apps/integration_openai/clear-prompt-history')
			return axios.post(url, params)
				.then((response) => {
					showSuccess(t('integration_openai', 'Prompt history cleared'))
				})
				.catch((error) => {
					showError(
						t('integration_openai', 'Failed to clear prompt history')
						+ ': ' + error.response?.request?.responseText
					)
				})
		},

	},
}
</script>

<style scoped lang="scss">
#openai_prefs {
	#openai-content {
		margin-left: 40px;
	}
	h2,
	.line,
	.settings-hint {
		display: flex;
		align-items: center;
		margin-top: 12px;
		.icon {
			margin-right: 4px;
		}
	}

	h2 .icon {
		margin-right: 8px;
	}

	.line {
		> label {
			width: 300px;
			display: flex;
			align-items: center;
		}
		> input {
			width: 300px;
		}
		.spacer {
			display: inline-block;
			width: 36px;
		}

		.quota-table {
			padding: 4px 8px 4px 8px;
			border: 2px solid var(--color-border);
			border-radius: var(--border-radius);
			tbody {
				opacity: 0.5;
			}
			th, td {
				width: 200px;
				text-align: left;
			}
		}
	}

	button {
		margin-right: 24px;
	}
}
</style><|MERGE_RESOLUTION|>--- conflicted
+++ resolved
@@ -27,46 +27,6 @@
 					@input="onInput"
 					@focus="readonly = false">
 			</div>
-<<<<<<< HEAD
-			<p class="settings-hint">
-				<InformationOutlineIcon :size="20" class="icon" />
-				{{ t('integration_openai', 'You can create a free API key in your OpenAI account settings:') }}
-				&nbsp;
-				<a :href="apiKeyUrl" target="_blank" class="external">
-					{{ apiKeyUrl }}
-				</a>
-			</p>
-			<div class="line">
-				<label for="basic-user">
-					<KeyIcon :size="20" class="icon" />
-					{{ t('integration_openai', 'User for basic authentication (optional, can only be used with LocalAI)') }}
-				</label>
-				<input id="openai-basic-user"
-					v-model="state.basic_user"
-					type="text"
-					:readonly="readonly"
-					:placeholder="t('integration_openai', 'your Basic Auth user')"
-					@input="onInput"
-					@focus="readonly = false">
-			</div>
-			<div class="line">
-				<label for="basic-password">
-					<KeyIcon :size="20" class="icon" />
-					{{ t('integration_openai', 'Password for basic authentication (optional, can only be used with LocalAI)') }}
-				</label>
-				<input id="openai-basic-password"
-					v-model="state.basic_password"
-					type="password"
-					:readonly="readonly"
-					:placeholder="t('integration_openai', 'your Basic Auth password')"
-					@input="onInput"
-					@focus="readonly = false">
-			</div>
-			<p class="settings-hint">
-				<InformationOutlineIcon :size="20" class="icon" />
-				{{ t('integration_openai', 'Leave the basic auth settings empty to use the one defined by administrators') }}
-			</p>
-=======
 			<div v-if="!state.isCustomService">
 				<p class="settings-hint">
 					<InformationOutlineIcon :size="20" class="icon" />
@@ -126,7 +86,6 @@
 					{{ t('integration_openai', 'Specifying your own API key will allow unlimited usage') }}
 				</p>
 			</div>
->>>>>>> 649c84f3
 		</div>
 	</div>
 </template>
