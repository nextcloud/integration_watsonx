<?php
/**
 * Nextcloud - OpenAI
 *
 * This file is licensed under the Affero General Public License version 3 or
 * later. See the COPYING file.
 *
 * @author Julien Veyssier
 * @copyright Julien Veyssier 2022
 */

namespace OCA\OpenAi\Service;

use DateTime;
use Exception;
use GuzzleHttp\Exception\ClientException;
use GuzzleHttp\Exception\ServerException;
use OCA\OpenAi\AppInfo\Application;
use OCA\OpenAi\Db\ImageGenerationMapper;
use OCA\OpenAi\Db\ImageUrlMapper;
use OCA\OpenAi\Db\PromptMapper;
use OCA\OpenAi\Db\QuotaUsageMapper;
use OCP\AppFramework\Db\DoesNotExistException;
use OCP\AppFramework\Db\MultipleObjectsReturnedException;
use OCP\AppFramework\Http;
use OCP\Db\Exception as DBException;
use OCP\Files\File;
use OCP\Files\GenericFileException;
use OCP\Files\NotPermittedException;
use OCP\Http\Client\IClient;
use OCP\Http\Client\IClientService;
use OCP\IConfig;
use OCP\IL10N;
use OCP\Lock\LockedException;
use Psr\Log\LoggerInterface;
use RuntimeException;
use Throwable;

/**
 * Service to make requests to OpenAI REST API
 */
class OpenAiAPIService {
	private IClient $client;

	public function __construct(
		private LoggerInterface $logger,
		private IL10N $l10n,
		private IConfig $config,
		private ImageGenerationMapper $imageGenerationMapper,
		private ImageUrlMapper $imageUrlMapper,
		private PromptMapper $promptMapper,
		private QuotaUsageMapper $quotaUsageMapper,
		private OpenAiSettingsService $openAiSettingsService,
		IClientService $clientService
	) {
		$this->client = $clientService->newClient();
	}

	/**
	 * @return bool
	 */
	public function isUsingOpenAi(): bool {
		$serviceUrl = $this->openAiSettingsService->getServiceUrl();
		return $serviceUrl === '' || $$serviceUrl === Application::OPENAI_API_BASE_URL;
	}

	/**
	 * @param string $userId
	 * @return array|string[]
	 * @throws Exception
	 */
	public function getModels(string $userId): array {
		$response = $this->request($userId, 'models');
		if (!isset($response['data'])) {
			$this->logger->warning('Error retrieving models: ' . json_encode($response));
			throw new Exception($this->l10n->t('Unknown models error'), Http::STATUS_INTERNAL_SERVER_ERROR);
		}
		return $response;
	}

	/**
	 * @param string $userId
	 * @param int $type
	 * @return array
	 * @throws Exception
	 */
	public function getPromptHistory(string $userId, int $type): array {
		try {
			return $this->promptMapper->getPromptsOfUser($userId, $type);
		} catch (DBException $e) {
			$this->logger->warning('Could not retrieve prompt history for user: ' . $userId . ' and prompt type: ' . $type . '. Error: ' . $e->getMessage(), ['app' => Application::APP_ID]);
			throw new Exception($this->l10n->t('Unknown error while retrieving prompt history.'), Http::STATUS_INTERNAL_SERVER_ERROR);
		}
	}

	/**
	 * Clear prompt history for a prompt type
	 * @param string $userId
	 * @param int $type
	 * @throws Exception
	 */
	public function clearPromptHistory(string $userId, int $type): void {
		try {
			$this->promptMapper->deleteUserPromptsByType($userId, $type);
		} catch (DBException $e) {
			$this->logger->warning('Could not clear prompt history for user: ' . $userId . ' and prompt type: ' . $type . '. Error: ' . $e->getMessage(), ['app' => Application::APP_ID]);
			throw new Exception($this->l10n->t('Unknown error while clearing prompt history.'), Http::STATUS_INTERNAL_SERVER_ERROR);
		}
	}

	/**
	 * @param string $userId
	 */
	private function hasOwnOpenAiApiKey(string $userId): bool {
		if (!$this->isUsingOpenAi()) {
			return false;
		}

		if ($this->openAiSettingsService->getUserApiKey($userId) !== '') {
			return true;
		}

		return false;
	}


	/**
	 * Check whether quota is exceeded for a user
	 * @param string|null $userId
	 * @param int $type
	 * @return bool
	 * @throws Exception
	 */
	public function isQuotaExceeded(?string $userId, int $type): bool {
		if ($userId === null) {
			return false;
		}

		if (!array_key_exists($type, Application::DEFAULT_QUOTAS)) {
			throw new Exception('Invalid quota type', Http::STATUS_BAD_REQUEST);
		}

		if ($this->hasOwnOpenAiApiKey($userId)) {
			// User has specified own OpenAI API key, no quota limit:
			return false;
		}

		// Get quota limits
		$quota = $this->openAiSettingsService->getQuotas()[$type];

		if ($quota === 0) {
			//  Unlimited quota:
			return false;
		}

		$quotaPeriod = $this->openAiSettingsService->getQuotaPeriod();

		try {
			$quotaUsage = $this->quotaUsageMapper->getQuotaUnitsOfUserInTimePeriod($userId, $type, $quotaPeriod);
		} catch (DoesNotExistException | MultipleObjectsReturnedException | DBException | RuntimeException $e) {
			$this->logger->warning('Could not retrieve quota usage for user: ' . $userId . ' and quota type: ' . $type . '. Error: ' . $e->getMessage());
			throw new Exception('Could not retrieve quota usage.', Http::STATUS_INTERNAL_SERVER_ERROR);
		}

		return $quotaUsage >= $quota;
	}

	/**
	 * Translate the quota type
	 * @param int $type
	 */
	public function translatedQuotaType(int $type): string {
		switch ($type) {
			case Application::QUOTA_TYPE_TEXT:
				return $this->l10n->t('Text generation');
			case Application::QUOTA_TYPE_IMAGE:
				return $this->l10n->t('Image generation');
			case Application::QUOTA_TYPE_TRANSCRIPTION:
				return $this->l10n->t('Audio transcription');
			default:
				return $this->l10n->t('Unknown');
		}
	}

	/**
	 * Get translated unit of quota type
	 * @param int $type
	 */
	public function translatedQuotaUnit(int $type): string {
		switch ($type) {
			case Application::QUOTA_TYPE_TEXT:
				return $this->l10n->t('tokens');
			case Application::QUOTA_TYPE_IMAGE:
				return $this->l10n->t('images');
			case Application::QUOTA_TYPE_TRANSCRIPTION:
				return $this->l10n->t('seconds');
			default:
				return $this->l10n->t('Unknown');
		}
	}

	/**
	 * @param string $userId
	 * @return array
	 * @throws Exception
	 */
	public function getUserQuotaInfo(string $userId): array {
		// Get quota limits (if the user has specified an own OpenAI API key, no quota limit, just supply default values as fillers)
		$quotas = $this->hasOwnOpenAiApiKey($userId) ? Application::DEFAULT_QUOTAS : $this->openAiSettingsService->getQuotas();
		// Get quota period
		$quotaPeriod = $this->openAiSettingsService->getQuotaPeriod();
		// Get quota usage for each quota type:
		$quotaInfo = [];
		foreach (Application::DEFAULT_QUOTAS as $quotaType => $_) {
			$quotaInfo[$quotaType]['type'] = $this->translatedQuotaType($quotaType);
			try {
				$quotaInfo[$quotaType]['used'] = $this->quotaUsageMapper->getQuotaUnitsOfUserInTimePeriod($userId, $quotaType, $quotaPeriod);
			} catch (DoesNotExistException | MultipleObjectsReturnedException | DBException | RuntimeException $e) {
				$this->logger->warning('Could not retrieve quota usage for user: ' . $userId . ' and quota type: ' . $quotaType . '. Error: ' . $e->getMessage(), ['app' => Application::APP_ID]);
				throw new Exception($this->l10n->t('Unknown error while retrieving quota usage.', Http::STATUS_INTERNAL_SERVER_ERROR));
			}
			$quotaInfo[$quotaType]['limit'] = intval($quotas[$quotaType]);
			$quotaInfo[$quotaType]['unit'] = $this->translatedQuotaUnit($quotaType);
		}

		return [
			'quota_usage' => $quotaInfo,
			'period' => $quotaPeriod,
		];
	}

	/**
	 * @return array
	 * @throws Exception
	 */
	public function getAdminQuotaInfo(): array {
		// Get quota period
		$quotaPeriod = $this->openAiSettingsService->getQuotaPeriod();
		// Get quota usage of all users for each quota type:
		$quotaInfo = [];
		foreach (Application::DEFAULT_QUOTAS as $quotaType => $_) {
			$quotaInfo[$quotaType]['type'] = $this->translatedQuotaType($quotaType);
			try {
				$quotaInfo[$quotaType]['used'] = $this->quotaUsageMapper->getQuotaUnitsInTimePeriod($quotaType, $quotaPeriod);
			} catch (DoesNotExistException | MultipleObjectsReturnedException | DBException | RuntimeException $e) {
				$this->logger->warning('Could not retrieve quota usage for quota type: ' . $quotaType . '. Error: ' . $e->getMessage(), ['app' => Application::APP_ID]);
				// We can pass detailed error info to the UI here since the user is an admin in any case:
				throw new Exception('Could not retrieve quota usage: ' . $e->getMessage(), Http::STATUS_INTERNAL_SERVER_ERROR);
			}
			$quotaInfo[$quotaType]['unit'] = $this->translatedQuotaUnit($quotaType);
		}

		return $quotaInfo;
	}

	/**
	 * @param string|null $userId
	 * @param string $prompt
	 * @param int $n
	 * @param string $model
	 * @param int $maxTokens
	 * @param bool $storePrompt
	 * @return array|string[]
	 * @throws Exception
	 */
	public function createCompletion(
		?string $userId,
		string $prompt,
		int $n,
		string $model,
		int $maxTokens = 1000,
		bool $storePrompt = true
	): array {

		if ($this->isQuotaExceeded($userId, Application::QUOTA_TYPE_TEXT)) {
			throw new Exception($this->l10n->t('Text generation quota exceeded'), Http::STATUS_TOO_MANY_REQUESTS);
		}

		$maxTokensLimit = $this->openAiSettingsService->getMaxTokens();
		if ($maxTokens > $maxTokensLimit) {
			$maxTokens = $maxTokensLimit;
		}

		$params = [
			'model' => $model,
			'messages' => [['role' => 'user', 'content' => $prompt]],
			'max_tokens' => $maxTokens,
			'n' => $n,
		];

		$response = $this->request($userId, 'completions', $params, 'POST');

		if (!isset($response['choices'])) {
			$this->logger->warning('Text generation error: ' . json_encode($response));
			throw new Exception($this->l10n->t('Unknown text generation error'), Http::STATUS_INTERNAL_SERVER_ERROR);
		}

		if (isset($response['usage'])) {
			$usage = $response['usage']['total_tokens'];
			try {
				$this->quotaUsageMapper->createQuotaUsage($userId, Application::QUOTA_TYPE_TEXT, $usage);
			} catch (DBException $e) {
				$this->logger->warning('Could not create quota usage for user: ' . $userId . ' and quota type: ' . Application::QUOTA_TYPE_TEXT . '. Error: ' . $e->getMessage(), ['app' => Application::APP_ID]);
			}

			if ($userId !== null && $storePrompt) {
				try {
					$this->promptMapper->createPrompt(Application::PROMPT_TYPE_TEXT, $userId, $prompt);
				} catch (DBException $e) {
					$this->logger->warning('Could not store prompt for user: ' . $userId . ' and prompt: ' . $prompt . '. Error: ' . $e->getMessage());
				}
			}
		}
		$completions = [];

		foreach ($response['choices'] as $choice) {
			$completions[] = $choice['text'];
		}

		return $completions;
	}

	/**
	 * Returns an array of completions
	 *
	 * @param string|null $userId
	 * @param string $prompt
	 * @param int $n
	 * @param string $model
	 * @param int $maxTokens
	 * @param bool $storePrompt
	 * @return string[]
	 * @throws Exception
	 */
	public function createChatCompletion(
		?string $userId,
		string $prompt,
		int $n,
		string $model,
		int $maxTokens = 1000,
		bool $storePrompt = true
	): array {
		if ($this->isQuotaExceeded($userId, Application::QUOTA_TYPE_TEXT)) {
			throw new Exception($this->l10n->t('Text generation quota exceeded'), Http::STATUS_TOO_MANY_REQUESTS);
		}

		$maxTokensLimit = $this->openAiSettingsService->getMaxTokens();
		if ($maxTokens > $maxTokensLimit) {
			$maxTokens = $maxTokensLimit;
		}

		$params = [
			'model' => $model,
			'messages' => [['role' => 'user', 'content' => $prompt]],
			'max_tokens' => $maxTokens,
			'n' => $n,
		];

		$response = $this->request($userId, 'chat/completions', $params, 'POST');

		if (!isset($response['choices'])) {
			$this->logger->warning('Text generation error: ' . json_encode($response));
			throw new Exception($this->l10n->t('Unknown text generation error'), Http::STATUS_INTERNAL_SERVER_ERROR);
		}

		if (isset($response['usage'])) {
			$usage = $response['usage']['total_tokens'];

			try {
				$this->quotaUsageMapper->createQuotaUsage($userId, Application::QUOTA_TYPE_TEXT, $usage);
			} catch (DBException $e) {
				$this->logger->warning('Could not create quota usage for user: ' . $userId . ' and quota type: ' . Application::QUOTA_TYPE_TEXT . '. Error: ' . $e->getMessage(), ['app' => Application::APP_ID]);
			}


			if ($userId !== null && $storePrompt) {
				try {
					$this->promptMapper->createPrompt(Application::PROMPT_TYPE_TEXT, $userId, $prompt);
				} catch (DBException $e) {
					$this->logger->warning('Could not store prompt for user: ' . $userId . ' and prompt: ' . $prompt . '. Error: ' . $e->getMessage());
				}

			}
		}
		$completions = [];

		foreach ($response['choices'] as $choice) {
			$completions[] = $choice['message']['content'];
		}

		return $completions;
	}

	/**
	 * @param string|null $userId
	 * @param string $audioBase64
	 * @param bool $translate
	 * @return string
	 * @throws Exception
	 */
	public function transcribeBase64Mp3(
		?string $userId,
		string $audioBase64,
		bool $translate = true,
		string $model = Application::DEFAULT_TRANSCRIPTION_MODEL_ID
	): string {
		return $this->transcribe(
			$userId,
			base64_decode(str_replace('data:audio/mp3;base64,', '', $audioBase64)),
			$translate,
			$model
		);
	}

	/**
	 * @param string|null $userId
	 * @param File $file
	 * @param bool $translate
	 * @return string
	 * @throws Exception
	 */
<<<<<<< HEAD
	public function transcribeFile(?string $userId, File $file, bool $translate = false,
                                                                  string $model = Application::DEFAULT_TRANSCRIPTION_MODEL_ID): string {
		$transcriptionResponse = $this->transcribe($userId, $file->getContent(), $translate, $model);
=======
	public function transcribeFile(
		?string $userId,
		File $file,
		bool $translate = false,
		string $model = Application::DEFAULT_TRANSCRIPTION_MODEL_ID
	): string {
		try {
			$transcriptionResponse = $this->transcribe($userId, $file->getContent(), $translate, $model);
		} catch (NotPermittedException | LockedException | GenericFileException $e) {
			$this->logger->warning('Could not read audio file: ' . $file->getPath() . '. Error: ' . $e->getMessage(), ['app' => Application::APP_ID]);
			throw new Exception($this->l10n->t('Could not read audio file.'), Http::STATUS_INTERNAL_SERVER_ERROR);
		}

>>>>>>> 649c84f3
		if (!isset($transcriptionResponse['text'])) {
			$this->logger->warning('Audio file transcription error: ' . json_encode($transcriptionResponse));
			throw new Exception($this->l10n->t('Unknown audio file trancription error'), Http::STATUS_INTERNAL_SERVER_ERROR);
		}
		return $transcriptionResponse['text'];
	}

	/**
	 * @param string|null $userId
	 * @param string $audioFileContent
	 * @param bool $translate
	 * @param string $model
	 * @return string
	 * @throws Exception
	 */
<<<<<<< HEAD
	public function transcribe(?string $userId, string $audioFileContent, bool $translate = true,
                                                          string $model = Application::DEFAULT_TRANSCRIPTION_MODEL_ID): array {
=======
	public function transcribe(
		?string $userId,
		string $audioFileContent,
		bool $translate = true,
		string $model = Application::DEFAULT_TRANSCRIPTION_MODEL_ID
	): array {
		if ($this->isQuotaExceeded($userId, Application::QUOTA_TYPE_TRANSCRIPTION)) {
			throw new Exception($this->l10n->t('Audio transcription quota exceeded'), Http::STATUS_TOO_MANY_REQUESTS);
		}

>>>>>>> 649c84f3
		$params = [
			'model' => $model,
			'file' => $audioFileContent,
			'response_format' => 'verbose_json',
			// Verbose needed for extraction of audio duration
		];
		$endpoint = $translate ? 'audio/translations' : 'audio/transcriptions';
		$contentType = 'multipart/form-data';

		$response = $this->request($userId, $endpoint, $params, 'POST', $contentType);

		if (!isset($response['text'])) {
			$this->logger->warning('Audio transcription error: ' . json_encode($response));
			throw new Exception($this->l10n->t('Unknown audio trancription error'), Http::STATUS_INTERNAL_SERVER_ERROR);
		}

		// Extract audio duration from response and store it as quota usage:
		if (isset($response['segments'])) {
			$audioDuration = intval(round(floatval(array_pop($response['segments'])['end'])));

			try {
				$this->quotaUsageMapper->createQuotaUsage($userId, Application::QUOTA_TYPE_TRANSCRIPTION, $audioDuration);
			} catch (DBException $e) {
				$this->logger->warning('Could not create quota usage for user: ' . $userId . ' and quota type: ' . Application::QUOTA_TYPE_TRANSCRIPTION . '. Error: ' . $e->getMessage(), ['app' => Application::APP_ID]);
			}
		}
		return $response['text'];
	}

	/**
	 * @param string|null $userId
	 * @param string $prompt
	 * @param int $n
	 * @param string $size
	 * @return array|string[]
	 * @throws Exception
	 */
	public function createImage(?string $userId, string $prompt, int $n = 1, string $size = Application::DEFAULT_IMAGE_SIZE): array {
		if ($this->isQuotaExceeded($userId, Application::QUOTA_TYPE_IMAGE)) {
			throw new Exception($this->l10n->t('Image generation quota exceeded'), Http::STATUS_TOO_MANY_REQUESTS);
		}

		if ($userId !== null) {
			$this->openAiSettingsService->setLastImageSize($userId, $size);
		}

		$params = [
			'prompt' => $prompt,
			'size' => $size,
			'n' => $n,
			'response_format' => 'url',
		];

		if ($userId !== null) {
			$params['user'] = $userId;
		}

		$apiResponse = $this->request($userId, 'images/generations', $params, 'POST');

		if (!isset($apiResponse['data']) || !is_array($apiResponse['data'])) {
			$this->logger->warning('OpenAI image generation error: ' . json_encode($apiResponse));
			throw new Exception($this->l10n->t('Unknown image generation error'), Http::STATUS_INTERNAL_SERVER_ERROR);

		} else {
			try {
				$this->promptMapper->createPrompt(Application::PROMPT_TYPE_IMAGE, $userId, $prompt);
			} catch (DBException $e) {
				$this->logger->warning('Could not store prompt for user: ' . $userId . ' and prompt: ' . $prompt . '. Error: ' . $e->getMessage());
			}

			try {
				$this->quotaUsageMapper->createQuotaUsage($userId, Application::QUOTA_TYPE_IMAGE, $n);
			} catch (DBException $e) {
				$this->logger->warning('Could not create quota usage for user: ' . $userId . ' and quota type: ' . Application::QUOTA_TYPE_IMAGE . '. Error: ' . $e->getMessage(), ['app' => Application::APP_ID]);
			}


			$urls = array_map(static function (array $result) {
				return $result['url'] ?? null;
			}, $apiResponse['data']);
			$urls = array_filter($urls, static function (?string $url) {
				return $url !== null;
			});
			$urls = array_values($urls);
			if (!empty($urls)) {
				$hash = md5(implode('|', $urls));
				$ts = (new DateTime())->getTimestamp();
				try {
					$this->imageGenerationMapper->createImageGeneration($hash, $prompt, $ts, $urls);
				} catch (DBException $e) {
					$this->logger->warning('Could not create image generation for hash: ' . $hash . '. Error: ' . $e->getMessage(), ['app' => Application::APP_ID]);
					throw new Exception($this->l10n->t('Unknown image generation error'), Http::STATUS_INTERNAL_SERVER_ERROR);
				}

				return ['hash' => $hash];
			}
		}

		return $apiResponse;
	}

	/**
	 * @param string $hash
	 * @return array|string[]
	 * @throws Exception
	 */
	public function getGenerationInfo(string $hash): array {
		try {
			$imageGeneration = $this->imageGenerationMapper->getImageGenerationFromHash($hash);
			$imageUrls = $this->imageUrlMapper->getImageUrlsOfGeneration($imageGeneration->getId());
			$this->imageGenerationMapper->touchImageGeneration($imageGeneration->getId());
			return [
				'hash' => $hash,
				'prompt' => $imageGeneration->getPrompt(),
				'urls' => $imageUrls,
			];
		} catch (DoesNotExistException $e) {
			$this->logger->debug('Image generation info request error : ' . $e->getMessage(), ['app' => Application::APP_ID]);
			throw new Exception($this->l10n->t('Image generation not found'), Http::STATUS_NOT_FOUND);
		} catch (Exception | DBException | MultipleObjectsReturnedException $e) {
			$this->logger->debug('Image generation info request error : ' . $e->getMessage(), ['app' => Application::APP_ID]);
			throw new Exception($this->l10n->t('Unknown image generation request error'), Http::STATUS_INTERNAL_SERVER_ERROR);
		}
	}

	/**
	 * @param string $hash
	 * @param int $urlId
	 * @return array|null
	 * @throws Exception
	 */
	public function getGenerationImage(string $hash, int $urlId): ?array {
		try {
			$imageGeneration = $this->imageGenerationMapper->getImageGenerationFromHash($hash);
			$imageUrl = $this->imageUrlMapper->getImageUrlOfGeneration($imageGeneration->getId(), $urlId);
			$imageResponse = $this->client->get($imageUrl->getUrl());
			return [
				'body' => $imageResponse->getBody(),
				'headers' => $imageResponse->getHeaders(),
			];
		} catch (DoesNotExistException $e) {
			$this->logger->debug('Image request error : ' . $e->getMessage(), ['app' => Application::APP_ID]);
			throw new Exception($this->l10n->t('Image not found'), Http::STATUS_NOT_FOUND);
		} catch (Exception | DBException | MultipleObjectsReturnedException $e) {
			$this->logger->debug('Image request error : ' . $e->getMessage(), ['app' => Application::APP_ID]);
			throw new Exception($this->l10n->t('Unknown image request error'), Http::STATUS_INTERNAL_SERVER_ERROR);
		}
	}

	/**
	 * Make an HTTP request to the OpenAI API
	 * @param string|null $userId
	 * @param string $endPoint The path to reach
	 * @param array $params Query parameters (key/val pairs)
	 * @param string $method HTTP query method
	 * @param string|null $contentType
	 * @return array decoded request result or error
	 * @throws Exception
	 */
	public function request(?string $userId, string $endPoint, array $params = [], string $method = 'GET', ?string $contentType = null): array {
		try {
			$serviceUrl = $this->config->getAppValue(Application::APP_ID, 'url', Application::OPENAI_API_BASE_URL) ?: Application::OPENAI_API_BASE_URL;
			$timeout = $this->config->getAppValue(Application::APP_ID, 'request_timeout', Application::OPENAI_DEFAULT_REQUEST_TIMEOUT) ?: Application::OPENAI_DEFAULT_REQUEST_TIMEOUT;
			$timeout = (int) $timeout;

			$url = $serviceUrl . '/v1/' . $endPoint;
			$options = [
				'timeout' => $timeout,
				'headers' => [
					'User-Agent' => 'Nextcloud OpenAI integration',
				],
			];

			// an API key is mandatory when using OpenAI
			$adminApiKey = $this->config->getAppValue(Application::APP_ID, 'api_key');
			$apiKey = $userId === null
				? $adminApiKey
				: ($this->config->getUserValue($userId, Application::APP_ID, 'api_key', $adminApiKey) ?: $adminApiKey);

			// We can also use basic authentication
			$adminBasicUser = $this->config->getAppValue(Application::APP_ID, 'basic_user', '');
			$adminBasicPassword = $this->config->getAppValue(Application::APP_ID, 'basic_password', '');
			$basicUser = $userId === null
				? $adminBasicUser
				: ($this->config->getUserValue($userId, Application::APP_ID, 'basic_user', $adminBasicUser) ?: $adminBasicUser);
			$basicPassword = $userId === null
				? $adminBasicPassword
				: ($this->config->getUserValue($userId, Application::APP_ID, 'basic_password', $adminBasicPassword) ?: $adminBasicPassword);

			if ($serviceUrl === Application::OPENAI_API_BASE_URL && $apiKey === '') {
				return ['error' => 'An API key is required for api.openai.com'];
			}
			if ($apiKey !== '') {
				$options['headers']['Authorization'] = 'Bearer ' . $apiKey;
			} elseif ($basicUser !== '' and $basicPassword !== '') {
				$options['headers']['Authorization'] = 'Basic ' . base64_encode($basicUser . ':' . $basicPassword);
			}

			if ($contentType === null) {
				$options['headers']['Content-Type'] = 'application/json';
			} elseif ($contentType === 'multipart/form-data') {
				// no header in this case
				// $options['headers']['Content-Type'] = $contentType;
			} else {
				$options['headers']['Content-Type'] = $contentType;
			}

			if (count($params) > 0) {
				if ($method === 'GET') {
					$paramsContent = http_build_query($params);
					$url .= '?' . $paramsContent;
				} else {
					if ($contentType === 'multipart/form-data') {
						$multipart = [];
						foreach ($params as $key => $value) {
							$part = [
								'name' => $key,
								'contents' => $value,
							];
							if ($key === 'file') {
								$part['filename'] = 'file.mp3';
							}
							$multipart[] = $part;
						}
						$options['multipart'] = $multipart;
					} else {
						$options['body'] = json_encode($params);
					}
				}
			}

			if ($method === 'GET') {
				$response = $this->client->get($url, $options);
			} elseif ($method === 'POST') {
				$response = $this->client->post($url, $options);
			} elseif ($method === 'PUT') {
				$response = $this->client->put($url, $options);
			} elseif ($method === 'DELETE') {
				$response = $this->client->delete($url, $options);
			} else {
				return ['error' => $this->l10n->t('Bad HTTP method')];
			}
			$body = $response->getBody();
			$respCode = $response->getStatusCode();

			if ($respCode >= 400) {
				return ['error' => $this->l10n->t('Bad credentials')];
			} else {
				return json_decode($body, true) ?: [];
			}
		} catch (ClientException | ServerException $e) {
			$responseBody = $e->getResponse()->getBody();
			$parsedResponseBody = json_decode($responseBody, true);
			if ($e->getResponse()->getStatusCode() === 404) {
				$this->logger->debug('API request error : ' . $e->getMessage(), ['response_body' => $responseBody, 'exception' => $e]);
			} else {
				$this->logger->warning('API request error : ' . $e->getMessage(), ['response_body' => $responseBody, 'exception' => $e]);
			}
			throw new Exception($this->l10n->t('API request error: ') . $parsedResponseBody['error']['message'], $e->getCode());
		} catch (Exception | Throwable $e) {
			$this->logger->warning('API request error : ' . $e->getMessage(), ['exception' => $e]);
			throw new Exception($this->l10n->t('Unknow API request error.'), Http::STATUS_INTERNAL_SERVER_ERROR);
		}
	}
}<|MERGE_RESOLUTION|>--- conflicted
+++ resolved
@@ -419,11 +419,6 @@
 	 * @return string
 	 * @throws Exception
 	 */
-<<<<<<< HEAD
-	public function transcribeFile(?string $userId, File $file, bool $translate = false,
-                                                                  string $model = Application::DEFAULT_TRANSCRIPTION_MODEL_ID): string {
-		$transcriptionResponse = $this->transcribe($userId, $file->getContent(), $translate, $model);
-=======
 	public function transcribeFile(
 		?string $userId,
 		File $file,
@@ -437,7 +432,6 @@
 			throw new Exception($this->l10n->t('Could not read audio file.'), Http::STATUS_INTERNAL_SERVER_ERROR);
 		}
 
->>>>>>> 649c84f3
 		if (!isset($transcriptionResponse['text'])) {
 			$this->logger->warning('Audio file transcription error: ' . json_encode($transcriptionResponse));
 			throw new Exception($this->l10n->t('Unknown audio file trancription error'), Http::STATUS_INTERNAL_SERVER_ERROR);
@@ -453,10 +447,6 @@
 	 * @return string
 	 * @throws Exception
 	 */
-<<<<<<< HEAD
-	public function transcribe(?string $userId, string $audioFileContent, bool $translate = true,
-                                                          string $model = Application::DEFAULT_TRANSCRIPTION_MODEL_ID): array {
-=======
 	public function transcribe(
 		?string $userId,
 		string $audioFileContent,
@@ -467,7 +457,6 @@
 			throw new Exception($this->l10n->t('Audio transcription quota exceeded'), Http::STATUS_TOO_MANY_REQUESTS);
 		}
 
->>>>>>> 649c84f3
 		$params = [
 			'model' => $model,
 			'file' => $audioFileContent,
